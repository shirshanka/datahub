package com.linkedin.metadata.event;

import com.linkedin.common.urn.Urn;
import com.linkedin.data.template.RecordTemplate;
import com.linkedin.metadata.models.AspectSpec;
import com.linkedin.metadata.models.registry.EntityRegistry;
import com.linkedin.metadata.snapshot.Snapshot;
import com.linkedin.mxe.DataHubUpgradeHistoryEvent;
import com.linkedin.mxe.MetadataChangeLog;
import com.linkedin.mxe.MetadataAuditOperation;
import com.linkedin.mxe.MetadataChangeProposal;
import com.linkedin.mxe.PlatformEvent;
import com.linkedin.mxe.SystemMetadata;
import io.opentelemetry.extension.annotations.WithSpan;
import java.util.concurrent.Future;
import javax.annotation.Nonnull;
import javax.annotation.Nullable;


/**
 * Interface implemented by producers of {@link com.linkedin.mxe.MetadataAuditEvent}s.
 */
public interface EventProducer {

  /**
   * Deprecated! Replaced by {@link #produceMetadataChangeLog(Urn, AspectSpec, MetadataChangeLog)}
   *
   * Produces a {@link com.linkedin.mxe.MetadataAuditEvent} from a
   * new & previous Entity {@link Snapshot}.
   *  @param urn the urn associated with the entity changed
   * @param oldSnapshot a {@link RecordTemplate} corresponding to the old snapshot.
   * @param newSnapshot a {@link RecordTemplate} corresponding to the new snapshot.
   * @param oldSystemMetadata
   * @param newSystemMetadata
   */
  @Deprecated
  void produceMetadataAuditEvent(
      @Nonnull final Urn urn,
      @Nullable final Snapshot oldSnapshot,
      @Nonnull final Snapshot newSnapshot,
      @Nullable SystemMetadata oldSystemMetadata,
      @Nullable SystemMetadata newSystemMetadata,
      MetadataAuditOperation operation
  );

  /**
   * Produces a {@link com.linkedin.mxe.MetadataChangeLog} from a
   * new & previous aspect.
   *
   * @param urn the urn associated with the entity changed
   * @param aspectSpec aspect spec of the aspect being updated
   * @param metadataChangeLog metadata change log to push into MCL kafka topic
   *
   * @return A {@link Future} object that reports when the message has been produced.
   */
  Future<?> produceMetadataChangeLog(
      @Nonnull final Urn urn,
      @Nonnull AspectSpec aspectSpec,
      @Nonnull final MetadataChangeLog metadataChangeLog
  );

  /**
   * Produces a {@link com.linkedin.mxe.MetadataChangeProposal} as an async update to an entity
   *
   * @param metadataChangeProposal metadata change proposal to push into MCP kafka topic.
   *
   * @return A {@link Future} object that reports when the message has been produced.
   */
  @WithSpan
<<<<<<< HEAD
  Future<?> produceMetadataChangeProposal(@Nonnull MetadataChangeProposal metadataChangeProposal);
=======
  void produceMetadataChangeProposal(@Nonnull final Urn urn, @Nonnull final MetadataChangeProposal
      metadataChangeProposal);
>>>>>>> 7cb3d720

  /**
   * Produces a generic platform "event".
   *
   * @param name the name, or type, of the event to produce, as defined in the {@link EntityRegistry}.
   * @param key an optional partitioning key for the event. If not provided, the name of the event will be used.
   * @param payload the event payload itself. This will be serialized to JSON and produced as a system event.
   *
   * @return A {@link Future} object that reports when the message has been produced.
   */
  Future<?> producePlatformEvent(
      @Nonnull String name,
      @Nullable String key,
      @Nonnull PlatformEvent payload
  );

  /**
   * Creates an entry on the history log of when the indices were last rebuilt with the latest configuration.
   *
   * @param event the history event to send to the DataHub Upgrade history topic
   */
  void produceDataHubUpgradeHistoryEvent(
      @Nonnull DataHubUpgradeHistoryEvent event
  );
}<|MERGE_RESOLUTION|>--- conflicted
+++ resolved
@@ -67,12 +67,7 @@
    * @return A {@link Future} object that reports when the message has been produced.
    */
   @WithSpan
-<<<<<<< HEAD
   Future<?> produceMetadataChangeProposal(@Nonnull MetadataChangeProposal metadataChangeProposal);
-=======
-  void produceMetadataChangeProposal(@Nonnull final Urn urn, @Nonnull final MetadataChangeProposal
-      metadataChangeProposal);
->>>>>>> 7cb3d720
 
   /**
    * Produces a generic platform "event".
