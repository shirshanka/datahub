--- conflicted
+++ resolved
@@ -249,7 +249,15 @@
     partition_id: str
 
 
-<<<<<<< HEAD
+# We can't use close as it is not called if the ingestion is not successful
+def cleanup(config: BigQueryConfig) -> None:
+    if config._credentials_path is not None:
+        logger.debug(
+            f"Deleting temporary credential file at {config._credentials_path}"
+        )
+        os.unlink(config._credentials_path)
+
+
 @config_class(BigQueryConfig)
 @platform_name("BigQuery")
 @support_status(SupportStatus.CERTIFIED)
@@ -268,17 +276,6 @@
     supported=False,
 )
 @capability(SourceCapability.DELETION_DETECTION, "Enabled via stateful ingestion")
-=======
-# We can't use close as it is not called if the ingestion is not successful
-def cleanup(config: BigQueryConfig) -> None:
-    if config._credentials_path is not None:
-        logger.debug(
-            f"Deleting temporary credential file at {config._credentials_path}"
-        )
-        os.unlink(config._credentials_path)
-
-
->>>>>>> 8185ba44
 class BigQuerySource(SQLAlchemySource):
     """
     This plugin extracts the following:
