# Docker compose file covering DataHub's default configuration, which is to run all containers on a single host.

# Please see the README.md for instructions as to how to use and customize.

# NOTE: This file will cannot build! No dockerfiles are set. See the README.md in this directory.
---
version: '3.8'
services:
  zookeeper:
    image: confluentinc/cp-zookeeper:7.2.2
    env_file: zookeeper/env/docker.env
    hostname: zookeeper
    container_name: zookeeper
    ports:
      - ${DATAHUB_MAPPED_ZK_PORT:-2181}:2181
    volumes:
      - zkdata:/var/lib/zookeeper

  broker:
    image: confluentinc/cp-kafka:7.2.2
    env_file: broker/env/docker.env
    hostname: broker
    container_name: broker
    depends_on:
      - zookeeper
    ports:
      - ${DATAHUB_MAPPED_KAFKA_BROKER_PORT:-9092}:9092

<<<<<<< HEAD
  # This "container" is a workaround to pre-create topics
  kafka-setup:
    build:
      context: kafka-setup
    image: ${DATAHUB_KAFKA_SETUP_IMAGE:-linkedin/datahub-kafka-setup}:${DATAHUB_VERSION:-head}
    env_file: kafka-setup/env/docker.env
    hostname: kafka-setup
    container_name: kafka-setup
    depends_on:
      - broker
=======
  schema-registry:
    image: confluentinc/cp-schema-registry:7.2.2
    env_file: schema-registry/env/docker.env
    hostname: schema-registry
    container_name: schema-registry
    depends_on:
      - broker
    ports:
      - ${DATAHUB_MAPPED_SCHEMA_REGISTRY_PORT:-8081}:8081
>>>>>>> bef59b09

  elasticsearch:
    image: elasticsearch:7.9.3
    env_file: elasticsearch/env/docker.env
    container_name: elasticsearch
    hostname: elasticsearch
    ports:
      - ${DATAHUB_MAPPED_ELASTIC_PORT:-9200}:9200
    environment:
      - discovery.type=single-node
      - xpack.security.enabled=false
    volumes:
      - esdata:/usr/share/elasticsearch/data
    healthcheck:
        test: ["CMD-SHELL", "curl -sS --fail 'http://localhost:9200/_cluster/health?wait_for_status=yellow&timeout=0s' || exit 1"]
        start_period: 2m
        retries: 4

  # This "container" is a workaround to pre-create search indices
  elasticsearch-setup:
    build:
      context: ../
      dockerfile: docker/elasticsearch-setup/Dockerfile
    image: ${DATAHUB_ELASTIC_SETUP_IMAGE:-linkedin/datahub-elasticsearch-setup}:${DATAHUB_VERSION:-head}
    env_file: elasticsearch-setup/env/docker.env
    hostname: elasticsearch-setup
    container_name: elasticsearch-setup
    depends_on:
      - elasticsearch

  datahub-gms:
    build:
        context: ../
        dockerfile: docker/datahub-gms/Dockerfile
    image: ${DATAHUB_GMS_IMAGE:-linkedin/datahub-gms}:${DATAHUB_VERSION:-head}
    env_file: datahub-gms/env/docker-without-neo4j.env
    hostname: datahub-gms
    container_name: datahub-gms
    ports:
      - ${DATAHUB_MAPPED_GMS_PORT:-8080}:8080
    depends_on:
      - mysql

  datahub-frontend-react:
    build:
      context: ../
      dockerfile: docker/datahub-frontend/Dockerfile
    image: ${DATAHUB_FRONTEND_IMAGE:-linkedin/datahub-frontend-react}:${DATAHUB_VERSION:-head}
    env_file: datahub-frontend/env/docker.env
    hostname: datahub-frontend-react
    container_name: datahub-frontend-react
    ports:
      - ${DATAHUB_MAPPED_FRONTEND_PORT:-9002}:9002
    depends_on:
      - datahub-gms
    volumes:
      - ${HOME}/.datahub/plugins:/etc/datahub/plugins

  datahub-actions:
    image: acryldata/datahub-actions:${ACTIONS_VERSION:-head}
    hostname: actions
    env_file: datahub-actions/env/docker.env
    restart: on-failure:5
    depends_on:
      - datahub-gms


networks:
  default:
    name: datahub_network

volumes:
  esdata:
  zkdata:<|MERGE_RESOLUTION|>--- conflicted
+++ resolved
@@ -25,29 +25,6 @@
       - zookeeper
     ports:
       - ${DATAHUB_MAPPED_KAFKA_BROKER_PORT:-9092}:9092
-
-<<<<<<< HEAD
-  # This "container" is a workaround to pre-create topics
-  kafka-setup:
-    build:
-      context: kafka-setup
-    image: ${DATAHUB_KAFKA_SETUP_IMAGE:-linkedin/datahub-kafka-setup}:${DATAHUB_VERSION:-head}
-    env_file: kafka-setup/env/docker.env
-    hostname: kafka-setup
-    container_name: kafka-setup
-    depends_on:
-      - broker
-=======
-  schema-registry:
-    image: confluentinc/cp-schema-registry:7.2.2
-    env_file: schema-registry/env/docker.env
-    hostname: schema-registry
-    container_name: schema-registry
-    depends_on:
-      - broker
-    ports:
-      - ${DATAHUB_MAPPED_SCHEMA_REGISTRY_PORT:-8081}:8081
->>>>>>> bef59b09
 
   elasticsearch:
     image: elasticsearch:7.9.3
