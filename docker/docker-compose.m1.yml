services:
  mysql:
    image: mariadb:10.5.8
<<<<<<< HEAD
  zookeeper:
    image: kymeric/cp-zookeeper:latest
=======
>>>>>>> bef59b09
  neo4j:
    image: neo4j/neo4j-arm64-experimental:4.0.6-arm64<|MERGE_RESOLUTION|>--- conflicted
+++ resolved
@@ -1,10 +1,5 @@
 services:
   mysql:
     image: mariadb:10.5.8
-<<<<<<< HEAD
-  zookeeper:
-    image: kymeric/cp-zookeeper:latest
-=======
->>>>>>> bef59b09
   neo4j:
     image: neo4j/neo4j-arm64-experimental:4.0.6-arm64