services:
  datahub-gms:
    environment:
    - MAE_CONSUMER_ENABLED=false
    - MCE_CONSUMER_ENABLED=false
  datahub-mae-consumer:
    container_name: datahub-mae-consumer
    environment:
    - DATAHUB_UPGRADE_HISTORY_KAFKA_CONSUMER_GROUP_ID=generic-duhe-consumer-job-client-mcl
    - DATAHUB_GMS_HOST=datahub-gms
    - DATAHUB_GMS_PORT=8080
    - MAE_CONSUMER_ENABLED=true
    - PE_CONSUMER_ENABLED=false
    - KAFKA_BOOTSTRAP_SERVER=broker:29092
    - KAFKA_SCHEMAREGISTRY_URL=http://datahub-gms:8080/schema-registry/api/
    - ELASTICSEARCH_HOST=elasticsearch
    - ELASTICSEARCH_PORT=9200
    - ES_BULK_REFRESH_POLICY=WAIT_UNTIL
    - GRAPH_SERVICE_IMPL=elasticsearch
    - ENTITY_REGISTRY_CONFIG_PATH=/datahub/datahub-mae-consumer/resources/entity-registry.yml
    hostname: datahub-mae-consumer
    image: ${DATAHUB_MAE_CONSUMER_IMAGE:-linkedin/datahub-mae-consumer}:${DATAHUB_VERSION:-head}
    ports:
    - 9091:9091
  datahub-mce-consumer:
    container_name: datahub-mce-consumer
    environment:
    - DATAHUB_SERVER_TYPE=${DATAHUB_SERVER_TYPE:-quickstart}
    - DATAHUB_SYSTEM_CLIENT_ID=__datahub_system
    - DATAHUB_SYSTEM_CLIENT_SECRET=JohnSnowKnowsNothing
    - DATAHUB_TELEMETRY_ENABLED=${DATAHUB_TELEMETRY_ENABLED:-true}
<<<<<<< HEAD
    - MCE_CONSUMER_ENABLED=true
    - EBEAN_DATASOURCE_USERNAME=datahub
    - EBEAN_DATASOURCE_PASSWORD=datahub
    - EBEAN_DATASOURCE_HOST=mysql:3306
    - EBEAN_DATASOURCE_URL=jdbc:mysql://mysql:3306/datahub?verifyServerCertificate=false&useSSL=true&useUnicode=yes&characterEncoding=UTF-8
    - EBEAN_DATASOURCE_DRIVER=com.mysql.jdbc.Driver
    - KAFKA_BOOTSTRAP_SERVER=broker:29092
    - KAFKA_SCHEMAREGISTRY_URL=http://datahub-gms:8080/schema-registry/api/
=======
    - DATAHUB_UPGRADE_HISTORY_KAFKA_CONSUMER_GROUP_ID=generic-duhe-consumer-job-client-mcp
    - EBEAN_DATASOURCE_DRIVER=com.mysql.jdbc.Driver
    - EBEAN_DATASOURCE_HOST=mysql:3306
    - EBEAN_DATASOURCE_PASSWORD=datahub
    - EBEAN_DATASOURCE_URL=jdbc:mysql://mysql:3306/datahub?verifyServerCertificate=false&useSSL=true&useUnicode=yes&characterEncoding=UTF-8
    - EBEAN_DATASOURCE_USERNAME=datahub
>>>>>>> 7cb3d720
    - ELASTICSEARCH_HOST=elasticsearch
    - ELASTICSEARCH_PORT=9200
    - ENTITY_REGISTRY_CONFIG_PATH=/datahub/datahub-mce-consumer/resources/entity-registry.yml
    - ENTITY_SERVICE_ENABLE_RETENTION=true
    - ES_BULK_REFRESH_POLICY=WAIT_UNTIL
    - GRAPH_SERVICE_DIFF_MODE_ENABLED=true
    - GRAPH_SERVICE_IMPL=elasticsearch
    - JAVA_OPTS=-Xms1g -Xmx1g
    - KAFKA_BOOTSTRAP_SERVER=broker:29092
    - KAFKA_SCHEMAREGISTRY_URL=http://schema-registry:8081
    - MAE_CONSUMER_ENABLED=false
    - MCE_CONSUMER_ENABLED=true
    - PE_CONSUMER_ENABLED=false
    - UI_INGESTION_ENABLED=false
    hostname: datahub-mce-consumer
    image: ${DATAHUB_MCE_CONSUMER_IMAGE:-linkedin/datahub-mce-consumer}:${DATAHUB_VERSION:-head}
    ports:
    - 9090:9090
version: '2.3'<|MERGE_RESOLUTION|>--- conflicted
+++ resolved
@@ -29,7 +29,6 @@
     - DATAHUB_SYSTEM_CLIENT_ID=__datahub_system
     - DATAHUB_SYSTEM_CLIENT_SECRET=JohnSnowKnowsNothing
     - DATAHUB_TELEMETRY_ENABLED=${DATAHUB_TELEMETRY_ENABLED:-true}
-<<<<<<< HEAD
     - MCE_CONSUMER_ENABLED=true
     - EBEAN_DATASOURCE_USERNAME=datahub
     - EBEAN_DATASOURCE_PASSWORD=datahub
@@ -38,14 +37,7 @@
     - EBEAN_DATASOURCE_DRIVER=com.mysql.jdbc.Driver
     - KAFKA_BOOTSTRAP_SERVER=broker:29092
     - KAFKA_SCHEMAREGISTRY_URL=http://datahub-gms:8080/schema-registry/api/
-=======
     - DATAHUB_UPGRADE_HISTORY_KAFKA_CONSUMER_GROUP_ID=generic-duhe-consumer-job-client-mcp
-    - EBEAN_DATASOURCE_DRIVER=com.mysql.jdbc.Driver
-    - EBEAN_DATASOURCE_HOST=mysql:3306
-    - EBEAN_DATASOURCE_PASSWORD=datahub
-    - EBEAN_DATASOURCE_URL=jdbc:mysql://mysql:3306/datahub?verifyServerCertificate=false&useSSL=true&useUnicode=yes&characterEncoding=UTF-8
-    - EBEAN_DATASOURCE_USERNAME=datahub
->>>>>>> 7cb3d720
     - ELASTICSEARCH_HOST=elasticsearch
     - ELASTICSEARCH_PORT=9200
     - ENTITY_REGISTRY_CONFIG_PATH=/datahub/datahub-mce-consumer/resources/entity-registry.yml
