--- conflicted
+++ resolved
@@ -25,14 +25,11 @@
     environment:
     - DATAHUB_GMS_HOST=datahub-gms
     - DATAHUB_GMS_PORT=8080
-<<<<<<< HEAD
     - KAFKA_BOOTSTRAP_SERVER=broker:29092
     - SCHEMA_REGISTRY_URL=http://datahub-gms:8080/schema-registry/api/
     - METADATA_AUDIT_EVENT_NAME=MetadataAuditEvent_v4
     - METADATA_CHANGE_LOG_VERSIONED_TOPIC_NAME=MetadataChangeLog_Versioned_v1
-=======
     - DATAHUB_GMS_PROTOCOL=http
->>>>>>> 7cb3d720
     - DATAHUB_SYSTEM_CLIENT_ID=__datahub_system
     - DATAHUB_SYSTEM_CLIENT_SECRET=JohnSnowKnowsNothing
     - KAFKA_BOOTSTRAP_SERVER=broker:29092
@@ -71,7 +68,6 @@
     depends_on:
     - mysql
     environment:
-<<<<<<< HEAD
     - ELASTICSEARCH_PORT=9200
     - ES_BULK_REFRESH_POLICY=WAIT_UNTIL
     - ENTITY_SERVICE_ENABLE_RETENTION=true
@@ -95,32 +91,7 @@
     - EBEAN_DATASOURCE_HOST=mysql:3306
     - EBEAN_DATASOURCE_PASSWORD=datahub
     - EBEAN_DATASOURCE_USERNAME=datahub
-=======
-    - DATAHUB_SERVER_TYPE=${DATAHUB_SERVER_TYPE:-quickstart}
-    - DATAHUB_TELEMETRY_ENABLED=${DATAHUB_TELEMETRY_ENABLED:-true}
     - DATAHUB_UPGRADE_HISTORY_KAFKA_CONSUMER_GROUP_ID=generic-duhe-consumer-job-client-gms
-    - EBEAN_DATASOURCE_DRIVER=com.mysql.jdbc.Driver
-    - EBEAN_DATASOURCE_HOST=mysql:3306
-    - EBEAN_DATASOURCE_PASSWORD=datahub
-    - EBEAN_DATASOURCE_URL=jdbc:mysql://mysql:3306/datahub?verifyServerCertificate=false&useSSL=true&useUnicode=yes&characterEncoding=UTF-8
-    - EBEAN_DATASOURCE_USERNAME=datahub
-    - ELASTICSEARCH_HOST=elasticsearch
-    - ELASTICSEARCH_INDEX_BUILDER_MAPPINGS_REINDEX=true
-    - ELASTICSEARCH_INDEX_BUILDER_SETTINGS_REINDEX=true
-    - ELASTICSEARCH_PORT=9200
-    - ENTITY_REGISTRY_CONFIG_PATH=/datahub/datahub-gms/resources/entity-registry.yml
-    - ENTITY_SERVICE_ENABLE_RETENTION=true
-    - ES_BULK_REFRESH_POLICY=WAIT_UNTIL
-    - GRAPH_SERVICE_DIFF_MODE_ENABLED=true
-    - GRAPH_SERVICE_IMPL=elasticsearch
-    - JAVA_OPTS=-Xms1g -Xmx1g
-    - KAFKA_BOOTSTRAP_SERVER=broker:29092
-    - KAFKA_SCHEMAREGISTRY_URL=http://schema-registry:8081
-    - MAE_CONSUMER_ENABLED=true
-    - MCE_CONSUMER_ENABLED=true
-    - PE_CONSUMER_ENABLED=true
-    - UI_INGESTION_ENABLED=true
->>>>>>> 7cb3d720
     hostname: datahub-gms
     image: ${DATAHUB_GMS_IMAGE:-linkedin/datahub-gms}:${DATAHUB_VERSION:-head}
     ports:
@@ -218,23 +189,7 @@
     - MYSQL_PASSWORD=datahub
     - DATAHUB_DB_NAME=datahub
     hostname: mysql-setup
-<<<<<<< HEAD
-    image: acryldata/datahub-mysql-setup:${DATAHUB_VERSION:-head}
-=======
     image: ${DATAHUB_MYSQL_SETUP_IMAGE:-acryldata/datahub-mysql-setup}:${DATAHUB_VERSION:-head}
-  schema-registry:
-    container_name: schema-registry
-    depends_on:
-    - broker
-    environment:
-    - SCHEMA_REGISTRY_HOST_NAME=schemaregistry
-    - SCHEMA_REGISTRY_KAFKASTORE_SECURITY_PROTOCOL=PLAINTEXT
-    - SCHEMA_REGISTRY_KAFKASTORE_BOOTSTRAP_SERVERS=broker:29092
-    hostname: schema-registry
-    image: confluentinc/cp-schema-registry:7.2.2
-    ports:
-    - ${DATAHUB_MAPPED_SCHEMA_REGISTRY_PORT:-8081}:8081
->>>>>>> 7cb3d720
   zookeeper:
     container_name: zookeeper
     environment:
